--- conflicted
+++ resolved
@@ -14,23 +14,15 @@
 ```
 to make import user created module possible.
 
-<<<<<<< HEAD
-
 Then to include Pinocchio - Casadi implementation, please follow the robotpkg install steps in the "Linux" tab of the [official guide](https://stack-of-tasks.github.io/pinocchio/download.html).
 Note that Pinocchio will be installed in system, if your `.bashrc` has ros2 sourced, it might incurr error.
 
 Lastly to enable interfacing with kinova kortex api:
-=======
-To enable interfacing with kinova kortex api:
->>>>>>> 40028ff1
 ```
 uv pip install --no-deps -r requirements-kortexapi.txt
 ```
 
-<<<<<<< HEAD
 
-=======
->>>>>>> 40028ff1
 <p float="left">
   <img src="docs/images/dual_kinova3.png" width="400">
 </p>
