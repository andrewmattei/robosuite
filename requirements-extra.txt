# required for GymWrapper
gymnasium

# required for optimization
casadi  # built from source instead to be accessible to pinocchio build

# required for fast robot kinematics / dynamics
# pin  # built from source instead to include pin.casadi

# need to downgrade scipy: https://github.com/stack-of-tasks/pinocchio/issues/2645
# scipy==1.8.0

# need to downgrade numpy:
numpy<2.0

# macOS only
hidapi

# required for demonstration utils
h5py

# for mujoco ik
mink

# for extra robosuite_models
robosuite-models==1.0.0

# for USD export and rendering
usd-core

<<<<<<< HEAD
# for mujoco rendering
imageio[ffmpeg]
imageio[pyav]

#for plotting
matplotlib

# for ipykernel
ipykernel
=======
# for plotting
matplotlib
>>>>>>> 40028ff1
<|MERGE_RESOLUTION|>--- conflicted
+++ resolved
@@ -28,17 +28,12 @@
 # for USD export and rendering
 usd-core
 
-<<<<<<< HEAD
 # for mujoco rendering
 imageio[ffmpeg]
 imageio[pyav]
 
-#for plotting
+# for plotting
 matplotlib
 
 # for ipykernel
-ipykernel
-=======
-# for plotting
-matplotlib
->>>>>>> 40028ff1
+ipykernel