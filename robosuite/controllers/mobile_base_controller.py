--- conflicted
+++ resolved
@@ -17,16 +17,10 @@
         self.init_pos, self.init_ori = self.get_base_pose()
 
     def get_base_pose(self):
-<<<<<<< HEAD
-        # YifengTODO: change them to not-hardcoded values
-        base_pos = np.array(self.sim.data.site_xpos[self.sim.model.site_name2id("mobile_base0_center")])
-        base_rot = np.array(self.sim.data.site_xmat[self.sim.model.site_name2id("mobile_base0_center")].reshape([3, 3]))
-=======
         base_pos = np.array(self.sim.data.site_xpos[self.sim.model.site_name2id(f"{self.base_name}center")])
         base_rot = np.array(
             self.sim.data.site_xmat[self.sim.model.site_name2id(f"{self.base_name}center")].reshape([3, 3])
         )
->>>>>>> 54263976
         return base_pos, base_rot
 
     def run_controller(self):
